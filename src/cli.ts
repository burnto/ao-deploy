#!/usr/bin/env node

import chalk from "chalk";
import { Command } from "commander";
import fs from "node:fs";
import path from "node:path";
import process, { emitWarning } from "node:process";
import { fileURLToPath } from "node:url";
import { ConfigManager } from "./lib/config";
import { aoExplorerUrl } from "./lib/constants";
import { deployContract, deployContracts } from "./lib/deploy";
import { BuildError, DeployError } from "./lib/error";
import { loadAndBundleContracts } from "./lib/loader";
import { Logger } from "./lib/logger";
import {
  clearBuildOutDir,
  hasValidBlueprints,
  isLuaFile,
  parseToInt,
  parseUrl
} from "./lib/utils";
import type { BundleResult, DeployResult, Tag } from "./types";

const PKG_ROOT = path.join(path.dirname(fileURLToPath(import.meta.url)), "../");

process.emitWarning = (warning, ...args) => {
  if (args[0] === "ExperimentalWarning") {
    return;
  }

  if (
    args[0] &&
    typeof args[0] === "object" &&
    args[0].type === "ExperimentalWarning"
  ) {
    return;
  }

  // @ts-expect-error "experimental warning"
  return emitWarning(warning, ...args);
};

function getPackageJson() {
  const packageJsonPath = path.join(PKG_ROOT, "package.json");
  const packageJson = JSON.parse(fs.readFileSync(packageJsonPath).toString());
  return packageJson;
}

function logDeploymentDetails(result: DeployResult) {
  const { messageId, processId, isNewProcess, configName } = result;
  const processUrl = chalk.green(`${aoExplorerUrl}/#/entity/${processId}`);
  const logger = Logger.init(configName);

  if (isNewProcess) {
    logger.log(`Deployed Process: ${processUrl}`);
  }
  if (messageId) {
    const messageUrl = chalk.green(`${aoExplorerUrl}/#/message/${messageId}`);
    logger.log(`Deployment Message: ${messageUrl}`);
  }
}

function logBundleDetails(result: BundleResult) {
  const { name, outDir, size, configName } = result;
  const generated = chalk.green(`${name}.lua has been generated at ${outDir}`);
  const bundleSize = chalk.green(`Bundle size is ${size} bytes`);
  const logger = Logger.init(configName);

  console.log("");

  logger.log(`Bundling: ${generated}`);
  logger.log(`Bundling: ${bundleSize}`);

  logger.log(`Bundling complete! ✨`);
}

const program = new Command();
const packageJson = getPackageJson();
program
  .name(packageJson.name)
  .description("Deploy AO contracts using a CLI.")
  .version(packageJson.version)
  .argument(
    "[contractOrConfigPath]",
    "Path to the main contract file or deployment configuration."
  )
  .option("-n, --name [name]", "Specify the process name.", "default")
  .option("-w, --wallet [wallet]", "Path to the wallet JWK file.")
  .option(
    "-l, --lua-path [luaPath]",
    "Specify the Lua modules path seperated by semicolon."
  )
  .option(
    "-d, --deploy [deploy]",
    "List of deployment configuration names, separated by commas."
  )
  .option(
    "-b, --build [build]",
    "List of build configuration names, separated by commas."
  )
  .option(
    "-s, --scheduler [scheduler]",
    "Scheduler to be used for the process.",
    "_GQ33BkPtZrqxA84vM8Zk-N2aO0toNNu_C-l-rawrBA"
  )
  .option("-m, --module [module]", "Module source for spawning the process.")
  .option(
    "-c, --cron [interval]",
    "Cron interval for the process (e.g. 1-minute, 5-minutes)."
  )
  .option("-t, --tags [tags...]", "Additional tags for spawning the process.")
  .option(
    "-p, --process-id [processId]",
    "Specify process Id of an existing process."
  )
  .option(
    "--build-only",
    "Bundle the contract into a single file and store it in the process-dist directory."
  )
  .option(
    "--out-dir [outDir]",
    "Used with --build-only to output the single bundle contract file to a specified directory."
  )
  .option(
    "--gateway-url [url]",
    "Custom Gateway URL to connect to.",
    parseUrl,
    "https://arweave.net"
  )
  .option(
    "--cu-url [url]",
    "Custom Compute Unit (CU) URL to connect to.",
    parseUrl,
    "https://cu.ao-testnet.xyz"
  )
  .option(
    "--mu-url [url]",
    "Custom Messenger Unit (MU) URL to connect to.",
    parseUrl,
    "https://mu.ao-testnet.xyz"
  )
  .option(
    "--concurrency [limit]",
    "Concurrency limit for deploying multiple processes.",
    parseToInt,
    5
  )
  .option("--sqlite", "Use sqlite aos module when spawning new process")
  .option(
    "--retry-count [count]",
    "Number of retries for deploying contract.",
    parseToInt,
    10
  )
  .option(
    "--retry-delay [delay]",
    "Delay between retries in milliseconds.",
    parseToInt,
    3000
  )
  .option("--minify", "Reduce the size of the contract before deployment.")
  .option("--on-boot", "Load contract when process is spawned.")
  .option(
<<<<<<< HEAD
    "--blueprints [blueprints...]",
    "Blueprints to use for the contract."
=======
    "--force-spawn",
    "Force spawning a new process without checking for existing ones."
>>>>>>> 8e6f77da
  );

program.parse(process.argv);

const options = program.opts();
const contractOrConfigPath = program.args[0];
const hasBlueprints = hasValidBlueprints(options.blueprints);
const isContractPath = isLuaFile(contractOrConfigPath);
const isContractPathOrBlueprint = isContractPath || hasBlueprints;
const isBuildOnly = options.buildOnly;
const outDir = options.outDir || "./process-dist";

async function deploymentHandler() {
  try {
    Logger.log(packageJson.name, "Deploying...", false, true);
    if (isContractPathOrBlueprint) {
      const tags: Tag[] = Array.isArray(options.tags)
        ? options.tags.reduce<Tag[]>((accumulator, tag) => {
            if (tag && tag.includes(":")) {
              const [name, value] = tag.split(":");
              accumulator.push({ name, value });
            }
            return accumulator;
          }, [])
        : [];

      const result = await deployContract({
        name: options.name,
        wallet: options.wallet,
        contractPath: contractOrConfigPath,
        scheduler: options.scheduler,
        module: options.module,
        cron: options.cron,
        tags,
        retry: {
          count: parseToInt(options.retryCount, 10),
          delay: parseToInt(options.retryDelay, 3000)
        },
        luaPath: options.luaPath,
        configName: options.name,
        processId: options.processId,
        sqlite: options.sqlite,
        services: {
          gatewayUrl: options.gatewayUrl,
          cuUrl: options.cuUrl,
          muUrl: options.muUrl
        },
        minify: options.minify,
        onBoot: options.onBoot,
<<<<<<< HEAD
        blueprints: options.blueprints
=======
        forceSpawn: options.forceSpawn
>>>>>>> 8e6f77da
      });
      logDeploymentDetails(result);
    } else {
      const configManager = new ConfigManager(contractOrConfigPath);
      const deployConfigs = configManager.getDeployConfigs(options.deploy);
      const concurrency = parseToInt(options.concurrency, 5);

      const results = await deployContracts(deployConfigs, concurrency);
      results.forEach((result, idx) => {
        const configName = deployConfigs[idx].configName!;
        if (result.status === "fulfilled") {
          logDeploymentDetails(result.value);
        } else {
          Logger.error(configName, "Failed to deploy contract!", true);
          Logger.error(configName, result.reason);
        }
      });
      const totalCount = results.length;
      const successCount = results.filter(
        (r) => r.status === "fulfilled"
      ).length;
      Logger.log(
        packageJson.name,
        `Deployment Status: ${chalk.green(`${successCount}/${totalCount}`)} successful deployments.`,
        true
      );
    }
  } catch (error: any) {
    throw new DeployError(error?.message ?? "Failed to deploy contract!");
  }
}

async function buildHandler() {
  try {
    await clearBuildOutDir(outDir);
    Logger.log(packageJson.name, "Bundling...", false, true);

    const name = options.name || "bundle";

    if (isContractPathOrBlueprint) {
      const [result] = await loadAndBundleContracts(
        [
          {
            contractPath: contractOrConfigPath,
            name,
            outDir,
            luaPath: options.luaPath,
            minify: options.minify,
            blueprints: options.blueprints
          }
        ],
        1
      );

      if (result && result.status === "fulfilled") {
        logBundleDetails(result.value);
      } else {
        Logger.error(name, "Failed to bundle contract!", true);
        Logger.error(name, result.reason);
      }
    } else {
      const configManager = new ConfigManager(contractOrConfigPath);
      const deployConfigs = configManager.getDeployConfigs(options.build);
      const concurrency = parseToInt(options.concurrency, 5);

      const bundlingConfigs = deployConfigs.map((config) => ({
        name: config.name || "bundle",
        contractPath: config.contractPath,
        outDir: config.outDir || "./process-dist",
        luaPath: config.luaPath,
        minify: config.minify,
        contractTransformer: config.contractTransformer,
        blueprints: config.blueprints
      }));
      const results = await loadAndBundleContracts(
        bundlingConfigs,
        concurrency
      );

      results.forEach((result, idx) => {
        const configName = deployConfigs[idx].configName!;

        if (result.status === "fulfilled") {
          logBundleDetails(result.value);
        } else {
          Logger.error(configName, "Failed to bundle contract!", true);
          Logger.error(configName, result.reason);
        }
      });

      const totalCount = bundlingConfigs.length;
      const successCount = results.length;
      Logger.log(
        packageJson.name,
        `Build status: ${chalk.green(`${successCount}/${totalCount}`)} successful builds.`,
        true
      );
    }
  } catch (error: any) {
    throw new BuildError(error?.message ?? "Failed to bundle contract!");
  }
}

(async () => {
  if (!contractOrConfigPath && !hasBlueprints) {
    Logger.error(
      packageJson.name,
      "Either contract path, config path or blueprints must be provided!"
    );
    process.exit(1);
  }
  try {
    if (isBuildOnly) {
      await buildHandler();
    } else {
      await deploymentHandler();
    }
  } catch (error: any) {
    const logger = Logger.init(packageJson.name);

    if (error instanceof DeployError) {
      logger.error(`Deployment failed!`, true);
    }
    if (error instanceof BuildError) {
      logger.error(`Build failed!`, true);
    }

    logger.error(error?.message);
    process.exit(1);
  }
})();<|MERGE_RESOLUTION|>--- conflicted
+++ resolved
@@ -160,14 +160,10 @@
   )
   .option("--minify", "Reduce the size of the contract before deployment.")
   .option("--on-boot", "Load contract when process is spawned.")
-  .option(
-<<<<<<< HEAD
-    "--blueprints [blueprints...]",
-    "Blueprints to use for the contract."
-=======
+  .option("--blueprints [blueprints...]", "Blueprints to use for the contract.")
+  .option(
     "--force-spawn",
     "Force spawning a new process without checking for existing ones."
->>>>>>> 8e6f77da
   );
 
 program.parse(process.argv);
@@ -217,11 +213,8 @@
         },
         minify: options.minify,
         onBoot: options.onBoot,
-<<<<<<< HEAD
-        blueprints: options.blueprints
-=======
+        blueprints: options.blueprints,
         forceSpawn: options.forceSpawn
->>>>>>> 8e6f77da
       });
       logDeploymentDetails(result);
     } else {
